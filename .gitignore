--- conflicted
+++ resolved
@@ -49,8 +49,5 @@
 # Server reference clone (excluded from version control)
 server/
 
-<<<<<<< HEAD
-=======
 # External git repositories
->>>>>>> 78d2ba32
 /SPS/